# Change Log

## Unreleased
- Added support for training with Datasets, generators, and other data types supported by Keras
<<<<<<< HEAD
- Added separate classes for each model type, also allowing easier extension by own custom models [#239](https://github.com/NLeSC/mcfly/pull/239)
- The number of models may be increased to guarantee that the same number of tests is done for each model type
=======
- Droped support for Python 3.5 (supported are: Python 3.6, 3.7 and 3.8)
>>>>>>> 8258906a

## v3.0.0
- Add ResNet architecture
- Add InceptionTime architecture
- Tensorflow dependency to 2.0
- Dropped support for Python 2.7 and added support for Python 3.7
- Early_stopping argument for train_models_on_samples() changed to early_stopping_patience
- Fix metric name issue in visualization
- Lower level functions arguments have changed by using keyword arguments dic

## v2.1.0
- Add class weight support

## v2.0.1
- Fix documentation inconsistency

## v2.0.0
- Using Tensorflow.keras instead of Keras
- Using keyword 'accuracy' instead of 'acc' in logs like latest keras versions do

## v1.0.5
- Requirements change (keras<2.3.0)

## v1.0.4
- Fixed Zenodo configuration

## v1.0.3
- Requirements change (six>=1.10.0)
- Fixed Zenodo configuration

## v1.0.2
- Small bug fixes
- Added metric option to model training
- Extended documentation
- Removed redundant dependency on Pandas

## v1.0.1
- Small bug fixes
- Compatible with Keras v2.x (no longer compatible with Keras < v2.0.0)
- Tutorial is moved to separate repository (https://github.com/NLeSC/mcfly-tutorial)

## v1.0.0
First major release.<|MERGE_RESOLUTION|>--- conflicted
+++ resolved
@@ -1,13 +1,10 @@
 # Change Log
 
 ## Unreleased
-- Added support for training with Datasets, generators, and other data types supported by Keras
-<<<<<<< HEAD
+- Added support for training with Datasets, generators, and other data types supported by Keras [#211](https://github.com/NLeSC/mcfly/issues/211)
 - Added separate classes for each model type, also allowing easier extension by own custom models [#239](https://github.com/NLeSC/mcfly/pull/239)
 - The number of models may be increased to guarantee that the same number of tests is done for each model type
-=======
 - Droped support for Python 3.5 (supported are: Python 3.6, 3.7 and 3.8)
->>>>>>> 8258906a
 
 ## v3.0.0
 - Add ResNet architecture
