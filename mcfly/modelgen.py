--- conflicted
+++ resolved
@@ -99,13 +99,9 @@
         if current_model_type in default_models:
             model_type = default_models[current_model_type](x_shape, number_of_output_dimensions,
                                                             metrics, **hyperparameter_ranges)
-<<<<<<< HEAD
-        else:  # Assume model class was passed
-            model_type = current_model_type(x_shape, number_of_classes,
-=======
+
         else: # Assume model class was passed
             model_type = current_model_type(x_shape, number_of_output_dimensions,
->>>>>>> fae06e32
                                             metrics, **hyperparameter_ranges)
 
         hyperparameters = model_type.generate_hyperparameters()
