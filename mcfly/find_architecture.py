--- conflicted
+++ resolved
@@ -35,11 +35,9 @@
 from sklearn import neighbors, metrics as sklearnmetrics
 from tensorflow.keras import metrics
 from tensorflow.keras.callbacks import EarlyStopping
-<<<<<<< HEAD
 from tensorflow.data import Dataset
-=======
 from collections import defaultdict
->>>>>>> 693fcb63
+
 
 from . import modelgen
 
@@ -129,15 +127,11 @@
         print("Generated models will be trained on subset of the data (subset size: {})."
               .format(str(subset_size)))
 
-<<<<<<< HEAD
-    metric_name = _get_metric_name(metric)
-=======
+    if metric is not None:
+        warnings.warn("Argument 'metric' is deprecated and will be ignored.")
+
     X_train_sub = X_train[:subset_size, :, :]
     y_train_sub = y_train[:subset_size, :]
-
-    if metric is not None:
-        warnings.warn("Argument 'metric' is deprecated and will be ignored.")
->>>>>>> 693fcb63
 
     # Create dataset for training data
     if y_train is not None:
