--- conflicted
+++ resolved
@@ -1,22 +1,22 @@
+'''
+ Summary:
+ Function generate_models from modelgen.py generates and compiles models
+ Function train_models_on_samples trains those models
+ Function plotTrainingProcess plots the training process
+ Function find_best_architecture is wrapper function that combines
+ these steps
+ Example function calls in 'EvaluateDifferentModels.ipynb'
+'''
 import numpy as np
 from matplotlib import pyplot as plt
 from . import modelgen
-<<<<<<< HEAD
 from sklearn import neighbors, metrics
 import warnings
 
-=======
-# Summary:
-# Function generate_models from modelgen.py generates and compiles models
-# Function train_models_on_samples trains those models
-# Function plotTrainingProcess plots the training process
-# Function find_best_architecture is wrapper function that combines
-# these steps
-# Example function calls in 'EvaluateDifferentModels.ipynb'
->>>>>>> 6613ae79
+
 def train_models_on_samples(X_train, y_train, X_val, y_val, models,
                             nr_epochs=5, subsize_set=100, verbose=True):
-    #<= subsize_set maybe needs to be a percentage or at least a check that
+    # TODO: subsize_set maybe needs to be a percentage or at least a check that
     # value is feasible
     '''
     Given a list of compiled models, this function trains
@@ -49,7 +49,6 @@
     val_losses : list of floats
         validation losses of the models
     '''
-    nr_epochs = 5 #<= this line should be omitted as it overwrites args!
     X_train_sub = X_train[:subsize_set, :, :]
     y_train_sub = y_train[:subsize_set, :]
 
@@ -58,7 +57,7 @@
     val_losses = []
     for model, params, model_types in models:
         history = model.fit(X_train_sub, y_train_sub,
-                            nb_epoch=nr_epochs, batch_size=20, #<= see comment on subsize_set
+                            nb_epoch=nr_epochs, batch_size=20, # see comment on subsize_set
                             validation_data=(X_val, y_val),
                             verbose=verbose)
         histories.append(history)
@@ -69,7 +68,6 @@
 
 
 def plotTrainingProcess(history, name='Model', ax=None):
-    # text made specific to one model
     '''
     This function plots the loss and accuracy on the train and validation set,
     for each epoch in the history of one model.
