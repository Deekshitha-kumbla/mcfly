--- conflicted
+++ resolved
@@ -20,15 +20,9 @@
 from keras import metrics
 
 def train_models_on_samples(X_train, y_train, X_val, y_val, models,
-<<<<<<< HEAD
-                            nr_epochs=5, subset_size=100, verbose=True,
-                            outputfile=None, early_stopping=False,
-                            batch_size=20, metric='accuracy'):
-=======
                             nr_epochs=5, subset_size=100, verbose=True, outputfile=None,
                             model_path=None, early_stopping=False,
-                            batch_size=20):
->>>>>>> 95647a16
+                            batch_size=20, metric='accuracy'):
     """
     Given a list of compiled models, this function trains
     them all on a subset of the train data. If the given size of the subset is
@@ -103,16 +97,12 @@
         val_losses.append(history.history['val_loss'][-1])
         if outputfile is not None:
             store_train_hist_as_json(params, model_types,
-<<<<<<< HEAD
-                                     history.history, outputfile,
-                                     metric_name)
-    return histories, val_metrics, val_losses
-=======
-                                     history.history, outputfile)
+                         history.history, outputfile)
         if model_path is not None:
                 model.save(os.path.join(model_path, 'model_{}.h5'.format(i)))
-    return histories, val_accuracies, val_losses
->>>>>>> 95647a16
+
+    return histories, val_metrics, val_losses
+
 
 
 def store_train_hist_as_json(params, model_type, history, outputfile, metric_name='acc'):
@@ -157,12 +147,8 @@
 
 def find_best_architecture(X_train, y_train, X_val, y_val, verbose=True,
                            number_of_models=5, nr_epochs=5, subset_size=100,
-<<<<<<< HEAD
-                           outputpath=None, metric='accuracy', **kwargs
-=======
-                           outputpath=None, model_path=None, **kwargs
->>>>>>> 95647a16
-                           ):
+                           outputpath=None, model_path=None, metric='accuracy',
+                           **kwargs):
     """
     Tries out a number of models on a subsample of the data,
     and outputs the best found architecture and hyperparameters.
@@ -191,16 +177,12 @@
         The size of the subset of the data that is used for finding
         the optimal architecture
     outputpath : str, optional
-<<<<<<< HEAD
         File location to store the model results
+    model_path: str, optional
+        Directory to save the models as HDF5 files
     metric: str, optional
         metric that is used to evaluate the model on the validation set.
         See https://keras.io/metrics/ for possible metrics
-=======
-        Filename to store the model training history
-    model_path: str, optional
-        Directory to save the models as HDF5 files
->>>>>>> 95647a16
     **kwargs: key-value parameters
         parameters for generating the models
         (see docstring for modelgen.generate_models)
@@ -229,11 +211,8 @@
                                                                     subset_size=subset_size,
                                                                     verbose=verbose,
                                                                     outputfile=outputpath,
-<<<<<<< HEAD
+                                                                    model_path=model_path,
                                                                     metric=metric)
-=======
-                                                                    model_path=model_path)
->>>>>>> 95647a16
     best_model_index = np.argmax(val_accuracies)
     best_model, best_params, best_model_type = models[best_model_index]
     knn_acc = kNN_accuracy(
