#
# mcfly
#
# Copyright 2020 Netherlands eScience Center
#
# Licensed under the Apache License, Version 2.0 (the "License");
# you may not use this file except in compliance with the License.
# You may obtain a copy of the License at
#
#     http://www.apache.org/licenses/LICENSE-2.0
#
# Unless required by applicable law or agreed to in writing, software
# distributed under the License is distributed on an "AS IS" BASIS,
# WITHOUT WARRANTIES OR CONDITIONS OF ANY KIND, either express or implied.
# See the License for the specific language governing permissions and
# limitations under the License.
#

"""
 Summary:
 This module provides the main functionality of mcfly: searching for an
 optimal model architecture. The work flow is as follows:
 Function generate_models from modelgen.py generates and compiles models.
 Function train_models_on_samples trains those models.
 Function find_best_architecture is wrapper function that combines
 these steps.
 Example function calls can be found in the tutorial notebook
 (https://github.com/NLeSC/mcfly-tutorial)
"""
import json
import os
import warnings

import numpy as np
from sklearn import neighbors, metrics as sklearnmetrics
from tensorflow.keras import metrics
from tensorflow.keras.callbacks import EarlyStopping

from . import modelgen


def train_models_on_samples(X_train, y_train, X_val, y_val, models,
                            nr_epochs=5, subset_size=None, verbose=True, outputfile=None,
                            model_path=None, early_stopping=True,
                            batch_size=20, metric='accuracy', class_weight=None):
    """
    Given a list of compiled models, this function trains
    them all on a subset of the train data. If the given size of the subset is
    smaller then the size of the data, the complete data set is used.

    Parameters
    ----------
    X_train : numpy array of shape (num_samples, num_timesteps, num_channels)
        The input dataset for training
    y_train : numpy array of shape (num_samples, num_classes)
        The output classes for the train data, in binary format
    X_val : numpy array of shape (num_samples_val, num_timesteps, num_channels)
        The input dataset for validation
    y_val : numpy array of shape (num_samples_val, num_classes)
        The output classes for the validation data, in binary format
    models : list of model, params, modeltypes
        List of keras models to train
    nr_epochs : int, optional
        nr of epochs to use for training one model
    subset_size :
        The number of samples used from the complete train set. Default is None.
    verbose : bool, optional
        flag for displaying verbose output
    outputfile: str, optional
        Filename to store the model training results
    model_path : str, optional
        Directory to store the models as HDF5 files
    early_stopping: bool
        Stop when validation loss does not decrease. Default is True.
    batch_size : int
        nr of samples per batch
    metric : str
        metric to store in the history object
    class_weight: dict, optional
        Dictionary containing class weights (example: {0: 0.5, 1: 2.})

    Returns
    ----------
    histories : list of Keras History objects
        train histories for all models
    val_metrics : list of floats
        validation accuraracies of the models
    val_losses : list of floats
        validation losses of the models
    """
    if subset_size is None:
        subset_size = -1

    X_train_sub = X_train[:subset_size, :, :]
    y_train_sub = y_train[:subset_size, :]

    metric_name = _get_metric_name(metric)

    histories = []
    val_metrics = []
    val_losses = []
    for i, (model, params, model_types) in enumerate(models):
        if verbose:
            print('Training model %d' % i, model_types)
<<<<<<< HEAD
        #model_metrics = [_get_metric_name(metric.name) for metric in model.metrics] #TODO: check where the error here came from
        model_metrics = [_get_metric_name(metric) for metric in model.metrics]
=======
        model_metrics = [_get_metric_name(metric) for metric in model.metrics_names]
>>>>>>> 7e50f366
        if metric_name not in model_metrics:
            raise ValueError('Invalid metric: "{}" is not among the metrics the models was compiled with ({}).'
                             .format(metric_name, model_metrics))
        if early_stopping:
            callbacks = [
                EarlyStopping(monitor='val_loss', patience=min(nr_epochs//10, 5), verbose=verbose, mode='auto')]
        else:
            callbacks = []
        history = model.fit(X_train_sub, y_train_sub,
                            epochs=nr_epochs, batch_size=batch_size,
                            # see comment on subsize_set
                            validation_data=(X_val, y_val),
                            verbose=verbose,
                            callbacks=callbacks,
                            class_weight=class_weight)
        histories.append(history)

        val_metrics.append(_get_from_history('val_' + metric_name, history.history)[-1])
        val_losses.append(_get_from_history('val_loss', history.history)[-1])
        if outputfile is not None:
            store_train_hist_as_json(params, model_types, history.history,
                                     outputfile, metric_name)
        if model_path is not None:
            model.save(os.path.join(model_path, 'model_{}.h5'.format(i)))

    return histories, val_metrics, val_losses


def _get_from_history(metric_name, history_history):
    """Gets the metric from the history object. Tries to solve inconsistencies in abbreviation of accuracy between
    Tensorflow/Keras versions. """
    if metric_name == 'val_accuracy':
        return _get_either_from_history('val_accuracy', 'val_acc', history_history)
    elif metric_name == 'accuracy':
        return _get_either_from_history('accuracy', 'acc', history_history)
    else:
        return history_history[metric_name]


def _get_either_from_history(option1, option2, history_history):
    try:
        return history_history[option1]
    except KeyError:
        try:
            return history_history[option2]
        except KeyError:
            raise KeyError('No {} or {} in history.'.format(option1, option2))


def store_train_hist_as_json(params, model_type, history, outputfile, metric_name='accuracy'):
    """
    This function stores the model parameters, the loss and accuracy history
    of one model in a JSON file. It appends the model information to the
    existing models in the file.

    Parameters
    ----------
    params : dict
        parameters for one model
    model_type : Keras model object
        Keras model object for one model
    history : dict
        training history from one model
    outputfile : str
        path where the json file needs to be stored
    metric_name : str, optional
        name of metric from history to store
    """
    jsondata = params.copy()
    jsondata['train_metric'] = _get_from_history(metric_name, history)
    jsondata['train_loss'] = _get_from_history('loss', history)
    jsondata['val_metric'] = _get_from_history('val_' + metric_name, history)
    jsondata['val_loss'] = _get_from_history('val_loss', history)
    jsondata['modeltype'] = model_type
    jsondata['metric'] = metric_name
    for k in jsondata.keys():
        if isinstance(jsondata[k], np.ndarray) or isinstance(jsondata[k], list):
            jsondata[k] = [_cast_to_primitive_type(element) for element in jsondata[k]]
    if os.path.isfile(outputfile):
        with open(outputfile, 'r') as outfile:
            previousdata = json.load(outfile)
    else:
        previousdata = []
    previousdata.append(jsondata)
    with open(outputfile, 'w') as outfile:
        json.dump(previousdata, outfile, sort_keys=True,
                  indent=4, ensure_ascii=False)


def _cast_to_primitive_type(obj):
    if isinstance(obj, np.floating):
        return float(obj)
    elif isinstance(obj, np.integer):
        return int(obj)
    else:
        return obj


def find_best_architecture(X_train, y_train, X_val, y_val, verbose=True,
                           number_of_models=5, nr_epochs=5, subset_size=None,
                           outputpath=None, model_path=None, metric='accuracy',
                           class_weight=None,
                           **kwargs):
    """
    Tries out a number of models on a subsample of the data,
    and outputs the best found architecture and hyperparameters.

    Parameters
    ----------
    X_train : numpy array
        The input dataset for training of shape
        (num_samples, num_timesteps, num_channels)
    y_train : numpy array
        The output classes for the train data, in binary format of shape
        (num_samples, num_classes)
    X_val : numpy array
        The input dataset for validation of shape
        (num_samples_val, num_timesteps, num_channels)
    y_val : numpy array
        The output classes for the validation data, in binary format of shape
        (num_samples_val, num_classes)
    verbose : bool, optional
        flag for displaying verbose output
    number_of_models : int, optiona
        The number of models to generate and test
    nr_epochs : int, optional
        The number of epochs that each model is trained
    subset_size : int, optional
        The size of the subset of the data that is used for finding
        the optimal architecture. Default is None
    outputpath : str, optional
        File location to store the model results
    model_path: str, optional
        Directory to save the models as HDF5 files
    class_weight: dict, optional
        Dictionary containing class weights (example: {0: 0.5, 1: 2.})
    metric: str, optional
        metric that is used to evaluate the model on the validation set.
        See https://keras.io/metrics/ for possible metrics
    **kwargs: key-value parameters
        parameters for generating the models
        (see docstring for modelgen.generate_models)

    Returns
    ----------
    best_model : Keras model
        Best performing model, already trained on a small sample data set.
    best_params : dict
        Dictionary containing the hyperparameters for the best model
    best_model_type : str
        Type of the best model
    knn_acc : float
        accuaracy for kNN prediction on validation set
    """
    models = modelgen.generate_models(X_train.shape, y_train.shape[1],
                                      number_of_models=number_of_models,
                                      metrics=[metric],
                                      **kwargs)
    histories, val_accuracies, val_losses = train_models_on_samples(X_train,
                                                                    y_train,
                                                                    X_val,
                                                                    y_val,
                                                                    models,
                                                                    nr_epochs,
                                                                    subset_size_size=subset_size,
                                                                    verbose=verbose,
                                                                    outputfile=outputpath,
                                                                    model_path=model_path,
                                                                    metric=metric,
                                                                    class_weight=class_weight)
    best_model_index = np.argmax(val_accuracies)
    best_model, best_params, best_model_type = models[best_model_index]
    knn_acc = kNN_accuracy(
        X_train[:subset_size, :, :], y_train[:subset_size, :], X_val, y_val)
    if verbose:
        print('Best model: model ', best_model_index)
        print('Model type: ', best_model_type)
        print('Hyperparameters: ', best_params)
        print(str(metric) + ' on validation set: ',
              val_accuracies[best_model_index])
        print('Accuracy of kNN on validation set', knn_acc)

    if val_accuracies[best_model_index] < knn_acc:
        warnings.warn('Best model not better than kNN: ' +
                      str(val_accuracies[best_model_index]) + ' vs  ' +
                      str(knn_acc)
                      )
    return best_model, best_params, best_model_type, knn_acc


def _get_metric_name(name):
    """
    Gives the keras name for a metric

    Parameters
    ----------
    name : str
        original name of the metric
    Returns
    -------

    """
    if name == 'acc' or name == 'accuracy':
        return 'accuracy'
    try:
        metric_fn = metrics.get(name)
        return metric_fn.__name__
    except:
        pass
    return name


def kNN_accuracy(X_train, y_train, X_val, y_val, k=1):
    """
    Performs k-Neigherst Neighbors and returns the accuracy score.

    Parameters
    ----------
    X_train : numpy array
        Train set of shape (num_samples, num_timesteps, num_channels)
    y_train : numpy array
        Class labels for train set
    X_val : numpy array
        Validation set of shape (num_samples, num_timesteps, num_channels)
    y_val : numpy array
        Class labels for validation set
    k : int
        number of neighbors to use for classifying

    Returns
    -------
    accuracy: float
        accuracy score on the validation set
    """
    num_samples, num_timesteps, num_channels = X_train.shape
    clf = neighbors.KNeighborsClassifier(k)
    clf.fit(
        X_train.reshape(
            num_samples,
            num_timesteps *
            num_channels),
        y_train)
    num_samples, num_timesteps, num_channels = X_val.shape
    val_predict = clf.predict(
        X_val.reshape(num_samples,
                      num_timesteps * num_channels))
    return sklearnmetrics.accuracy_score(val_predict, y_val)<|MERGE_RESOLUTION|>--- conflicted
+++ resolved
@@ -102,12 +102,7 @@
     for i, (model, params, model_types) in enumerate(models):
         if verbose:
             print('Training model %d' % i, model_types)
-<<<<<<< HEAD
-        #model_metrics = [_get_metric_name(metric.name) for metric in model.metrics] #TODO: check where the error here came from
-        model_metrics = [_get_metric_name(metric) for metric in model.metrics]
-=======
         model_metrics = [_get_metric_name(metric) for metric in model.metrics_names]
->>>>>>> 7e50f366
         if metric_name not in model_metrics:
             raise ValueError('Invalid metric: "{}" is not among the metrics the models was compiled with ({}).'
                              .format(metric_name, model_metrics))
