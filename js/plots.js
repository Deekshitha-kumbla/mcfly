
var trainChart = dc.seriesChart("#train-chart"),
    valChart = dc.seriesChart("#val-chart"),
    modelChart = dc.rowChart("#model-chart"),
    modeltypeChart  = dc.rowChart("#chart-modeltype"),
    filterChart = dc.rowChart("#chart-filters"),
    lrRegChart = dc.heatMap("#heatmap"),
    ndx,
    data,
    metric;

var visualizationsCreated = false;

var isModelValid = function(model){
	/// Returns true when a model is valid, and false otherwise. Checks can be added
	/// later. They include at least checkin for the presence of NaN or null values
	/// in loss or accuracy arrays.
    var floatArrayKeys = ["train_metric", "train_loss", "train_acc", "train_accuracy",
                          "val_metric", "val_loss", "val_acc", "val_accuracy"];
    for (var key of floatArrayKeys){
        if(key in model){
            var floatArray = model[key];
            for (var float of floatArray){
                if (float == null || float == "NaN"){
                    return false;
                }
            }
        }

    }
    return true;
}

var getValidModels = function(data){
    validModels = [];
    for (model of data){
        if(isModelValid(model)){
            validModels.push(model);
        }
    }
    return validModels;
}

//If new data is read, replace the data in the crossfilter
var onNewDataEvent = function(e) {
    var filetxt = e.target.result;
    loadNewDataText(filetxt);
};

var loadNewDataText = function (txt) {
  	var allModels = JSON.parse(txt.replace(/\bNaN\b/g, '"NaN"'));
    var validModels = getValidModels(allModels);
<<<<<<< HEAD
  		
  	d3.select("#missing-models-warning")
  	 .classed("hidden", allModels.length == validModels.length);
  	
    var data = flattenModels(validModels);	
    if (!visualizationsCreated) {
      createVisualizations(data);
      visualizationsCreated = true;
    }
=======

	d3.select("#missing-models-warning")
	.classed("hidden", allModels.length == validModels.length);

    var data = flattenModels(validModels);
    metric = validModels[0].metric? validModels[0].metric : 'accuracy';
	createVisualizations(data, metric);
>>>>>>> 71616e6f
    ndx.remove();
    ndx.add(data);
    dc.filterAll();
    dc.renderAll();
};

var loadData = function(){
    if(document.getElementById("json-file")) {
        var jsonfile = document.getElementById("json-file").files[0];
        var fileReader = new FileReader();
        fileReader.onload = onNewDataEvent;
        fileReader.readAsText(jsonfile);
    }
};

<<<<<<< HEAD
var loadExampleData = function() {
    fetch("https://raw.githubusercontent.com/NLeSC/mcfly/gh-pages/example_modelcomparsion.json")
      .then(res => res.text()) // Gets the response and returns it as a file
      .then(jsontext => loadNewDataText(jsontext));
};

var createVisualizations = function(data){	
  d3.select("#visualizations").classed("hidden", false);
=======
var createVisualizations = function(data, metric){
	d3.select("#visualizations").classed("hidden", false);
	d3.select("#data-selection").classed("hidden", true);
>>>>>>> 71616e6f

	ndx = crossfilter(data);

    // First plot: iterations
    var runDimension1 = ndx.dimension(function(d) {return [+d.model, +d.iteration]; });
    var runDimension2 = ndx.dimension(function(d) {return [+d.model, +d.iteration]; });
    //var runGroup = runDimension.group();
    var runValAcc = runDimension1.group().reduceSum(function(d) { return +d.val_metric; });
    var runTrainAcc = runDimension2.group().reduceSum(function(d) { return +d.train_metric; });

    //Second plot: select model
    var modelDimension = ndx.dimension(function(d) {return +d.model; });
    var modelAccGroup = reductio().max(function(d) {return +d.final_val_acc;})(modelDimension.group());

    //Third plot: modeltype
    var modeltypeDim = ndx.dimension(function(d){return d.modeltype;});
    var modelTypeGroup = modeltypeDim.group();
    var countPerModeltype = reductio()
                            .exception(function(d) {return d.model;})
                            .exceptionCount(true)(modelTypeGroup);
    //var accPerModeltype = modelTypeGroup.reduceSum(function(d) {return d.final_val_acc;});

    //Fourth plot: Nr of   layers
    var nrlayersDim = ndx.dimension(function(d) {return +d.nr_layers;});
    var layerGroup = nrlayersDim.group();
    var accPerlayer = reductio()
                            .exception(function(d) {return d.model;})
                            .exceptionCount(true)
                            .exceptionSum(function(d) {return d.final_val_acc;})
                            (layerGroup);

    // Fifth plot: Learning rates/Regularization rate heat map
    function roundLog10(x) { return Math.round(Math.log(x)/Math.log(10)); }
    var lrRegDim = ndx.dimension(function(d){return [roundLog10(+d.learning_rate), roundLog10(+d.regularization_rate)];});
    var lrRegGroup = lrRegDim.group();

    var avgAccHeatmap = reductio()
                            .exception(function(d) {return d.model;})
                            .exceptionCount(true)
                            .exceptionSum(function(d) {return d.final_val_acc;})
                            (lrRegGroup);
    // Create 'fake' group
    function remove_empty_bins(source_group) {
        return {
            all:function () {
                return source_group.all().filter(function(d) {
                    return d.value.exceptionCount > 0;
                });
            }
        };
    }
    var avgAccHeatmapFiltered = remove_empty_bins(avgAccHeatmap);

	var curveMargin = {top: 10, left: 50, right: 10, bottom: 30};

	valChart
	.margins(curveMargin)
	.chart(dc.lineChart)
	.width("300")
	.x(d3.scale.linear())
	.brushOn(false)
<<<<<<< HEAD
  .yAxisLabel("Validation accuracy")
  .xAxisLabel("Iteration")
=======
	.yAxisLabel("Validation "+metric)
	.xAxisLabel("Iteration")
>>>>>>> 71616e6f
	.colors(d3.scale.category20())
	.elasticX(true)
	.dimension(runDimension1)
	.group(runValAcc)
	.seriesAccessor(function(d) {return "Model " + d.key[0];})
	.keyAccessor(function(d) {return +d.key[1];})
	.valueAccessor(function(d) {return +d.value;})
	.controlsUseVisibility(true);

	trainChart
    .chart(dc.lineChart)
	.margins(curveMargin)
	.width("300")
    .x(d3.scale.linear())
    .brushOn(false)
    .yAxisLabel("Train "+metric)
    .xAxisLabel("Iteration")
    .colors(d3.scale.category20())
    .elasticX(true)
    .dimension(runDimension2)
    .group(runTrainAcc)
    .seriesAccessor(function(d) {return "Model " + d.key[0];})
    .keyAccessor(function(d) {return +d.key[1];})
    .valueAccessor(function(d) {return +d.value;})
    .controlsUseVisibility(true);

  modelChart
    .margins({top: 0, left: 10, right: 10, bottom: 20})
      .dimension(modelDimension)
      .group(modelAccGroup)
       .valueAccessor(function(d) {return +d.value.max;})
      .elasticX(true)
      .colors(d3.scale.category20()) // Use the same colors as the valChart
      .controlsUseVisibility(true);

    modeltypeChart
      .margins({top: 0, left: 10, right: 10, bottom: 20})
        .dimension(modeltypeDim)
        .group(countPerModeltype)
         .valueAccessor(function(d) {return +d.value.exceptionCount;})
        .elasticX(true)
        .controlsUseVisibility(true);

	filterChart
    .margins({top: 0, left: 10, right: 10, bottom: 20})
      .dimension(nrlayersDim)
      .group(accPerlayer)
      .valueAccessor(function(d) {
          if(d.value.exceptionCount === 0){return 0;}
          else {return +(d.value.exceptionSum / d.value.exceptionCount);}
      })
      .label(function(d) {
          if(d.key == 1) { return d.key + " layer";}
          else { return d.key + " layers"; }
      })
      .elasticX(true)
      .controlsUseVisibility(true);

      var heatColorMapping = function(d) {
          var t = 0.75;
           if (d < t) {
              return d3.scale.linear().domain([0,t]).range(["red", "yellow"])(d);
          }
          else {
              return d3.scale.linear().domain([t,1]).range(["yellow", "green"])(d);
          }
      };
      heatColorMapping.domain = function() {
          return [0, 1];
      };

      lrRegChart
      // unfortunately we cannot add xAxisLabel and yAxisLabel
                .width(400)
                .height(300)
                .dimension(lrRegDim)
                .group(avgAccHeatmapFiltered)
                .keyAccessor(function(d) { return +d.key[0]; })
                .valueAccessor(function(d) { return +d.key[1]; })
                .colorAccessor(function(d) {
                    return +(d.value.exceptionSum / d.value.exceptionCount);
                })
                .colsLabel(function(d){return "10^" + d;})
                .rowsLabel(function(d){return "10^" + d;})
                .title(function(d) {
                    return " Learning rate:   10^" + d.key[0] + "\n" +
                           " Regularization rate:   10^" + d.key[1] + "\n" +
                        " Sum:  " + d.value.exceptionSum + "\n" +
                        " Count:  " + d.value.exceptionCount + "\n" +
                           " Avg acc:   " + (d.value.exceptionSum / d.value.exceptionCount);})
                .colors(heatColorMapping)
                .calculateColorDomain()
                .yBorderRadius(20)
        .controlsUseVisibility(true);
}<|MERGE_RESOLUTION|>--- conflicted
+++ resolved
@@ -50,25 +50,16 @@
 var loadNewDataText = function (txt) {
   	var allModels = JSON.parse(txt.replace(/\bNaN\b/g, '"NaN"'));
     var validModels = getValidModels(allModels);
-<<<<<<< HEAD
-  		
-  	d3.select("#missing-models-warning")
-  	 .classed("hidden", allModels.length == validModels.length);
-  	
-    var data = flattenModels(validModels);	
-    if (!visualizationsCreated) {
-      createVisualizations(data);
-      visualizationsCreated = true;
-    }
-=======
 
 	d3.select("#missing-models-warning")
 	.classed("hidden", allModels.length == validModels.length);
 
     var data = flattenModels(validModels);
     metric = validModels[0].metric? validModels[0].metric : 'accuracy';
-	createVisualizations(data, metric);
->>>>>>> 71616e6f
+    if (!visualizationsCreated) {
+      createVisualizations(data, metric);
+      visualizationsCreated = true;
+    }
     ndx.remove();
     ndx.add(data);
     dc.filterAll();
@@ -84,20 +75,14 @@
     }
 };
 
-<<<<<<< HEAD
 var loadExampleData = function() {
     fetch("https://raw.githubusercontent.com/NLeSC/mcfly/gh-pages/example_modelcomparsion.json")
       .then(res => res.text()) // Gets the response and returns it as a file
       .then(jsontext => loadNewDataText(jsontext));
 };
 
-var createVisualizations = function(data){	
+var createVisualizations = function(data){
   d3.select("#visualizations").classed("hidden", false);
-=======
-var createVisualizations = function(data, metric){
-	d3.select("#visualizations").classed("hidden", false);
-	d3.select("#data-selection").classed("hidden", true);
->>>>>>> 71616e6f
 
 	ndx = crossfilter(data);
 
@@ -159,13 +144,8 @@
 	.width("300")
 	.x(d3.scale.linear())
 	.brushOn(false)
-<<<<<<< HEAD
-  .yAxisLabel("Validation accuracy")
-  .xAxisLabel("Iteration")
-=======
 	.yAxisLabel("Validation "+metric)
 	.xAxisLabel("Iteration")
->>>>>>> 71616e6f
 	.colors(d3.scale.category20())
 	.elasticX(true)
 	.dimension(runDimension1)
